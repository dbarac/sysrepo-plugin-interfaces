--- conflicted
+++ resolved
@@ -21,22 +21,7 @@
 [ 33%] Building C object CMakeFiles/sysrepo-plugin-interfaces.dir/src/interfaces.c.o
 [ 66%] Linking C executable sysrepo-plugin-interfaces
 [100%] Built target sysrepo-plugin-interfaces
-```
-
-For building both the dhcpv6-client and interfaces plugin add the `-DDHCPv6_CLIENT` flag to cmake:
-
-```
-$ cmake -DDHCPv6_CLIENT=ON \
-		-DCMAKE_EXPORT_COMPILE_COMMANDS=ON \
-		-DCMAKE_PREFIX_PATH=${SYSREPO_DIR} \
-		-DCMAKE_INSTALL_PREFIX=${SYSREPO_DIR} \
-		-DCMAKE_BUILD_TYPE=Debug \
-		..
-```
-
-Lastly, invoke the build and install using `make`:
-
-```
+
 $ make && make install
 [...]
 [100%] Built target sysrepo-plugin-interfaces
@@ -62,7 +47,6 @@
 ### Interfaces plugin
 
 This plugin is installed as the `sysrepo-plugin-interfaces` binary to `${SYSREPO_DIR}/bin/` directory path, if installed with the setup-dev scripts.
-If `-DDHCPv6_CLIENT` cmake flag was used the plugin will additionally install the `sysrepo-plugin-dhcpv6-client` binary.
 
 The `IF_PLUGIN_DATA_DIR` environment variable will be used to save internal plugin information that is used to load and store data of some yang nodes.
 Currently it only stores data for the `description` node of the `ietf-interfaces` yang model in the file `interface_description`.
@@ -90,13 +74,6 @@
 $ sysrepoctl -i yang/ietf-if-extensions@2020-07-29.yang
 $ sysrepoctl -i yang/ieee802-dot1q-types.yang
 $ sysrepoctl -i yang/ietf-if-vlan-encapsulation@2020-07-13.yang
-```
-
-If dhcpv6-client is used the following YANG models have to be installed:
-
-```
-$ sysrepoctl -i ./yang/dhcpv6-client/ietf-dhcpv6-common.yang
-$ sysrepoctl -i ./yang/dhcpv6-client/ietf-dhcpv6-client.yang
 ```
 
 `sub-interfaces` feature has to be enabled:
@@ -809,13 +786,31 @@
 
 * `interfaces-state` is obsolete
 
-<<<<<<< HEAD
+### Routing plugin
+
+The `ietf-routing` YANG module with the `rt` prefix consists of the following `container` paths:
+
+* `/ietf-routing:routing` - configuration parameters for the routing subsystem
+
+The following leaves are configuration data:
+
+* `control-planeprotocols`
+* `ribs`
+
+
+Operational state data consists of:
+* `ribs`
+* `interfaces`
+
+* `routing-state` is obsolete
+
+### DHCPv6 Client plugin
+
 The `ietf-dhcpv6-client` YANG module consists of the following `container` paths:
 
 * `/ietf-dhcpv6-client:dhcpv6-client` — configuration and operational data for the system
 
 The following leaves are for configuration:
-
 * `if-name`
 * `enabled`
 * `duid`
@@ -829,24 +824,6 @@
 * `vendor-class-option-group`
 * `dhc6:vendor-specific-information-option-group`
 * `dhc6:reconfigure-accept-option-group`
-=======
-### Routing plugin
-
-The `ietf-routing` YANG module with the `rt` prefix consists of the following `container` paths:
->>>>>>> ec744dbc
-
-* `/ietf-routing:routing` - configuration parameters for the routing subsystem
-
-The following leaves are configuration data:
-
-* `control-planeprotocols`
-* `ribs`
-
-Operational state data consists of:
-* `ribs`
-* `interfaces`
-
-* `routing-state` is obsolete
 
 ## Testing
 The `tests/interfaces/manual_tests.md` and `tests/routing/manual_tests.md` files
@@ -979,7 +956,151 @@
                   {ipv6-privacy-autoconf}?                            NA
 ```
 
-<<<<<<< HEAD
+### Routing plugin
+```
+module: ietf-routing
+  +--rw routing
+  |  +--rw router-id?                 yang:dotted-quad {router-id}?		NA
+  |  +--ro interfaces
+  |  |  +--ro interface*   if:interface-ref					DONE
+  |  +--rw control-plane-protocols
+  |  |  +--rw control-plane-protocol* [type name]
+  |  |     +--rw type             identityref					DONE
+  |  |     +--rw name             string					DONE
+  |  |     +--rw description?     string					DONE
+  |  |     +--rw static-routes							IN PROGRESS
+  |  +--rw ribs
+  |     +--rw rib* [name]
+  |        +--rw name              string					DONE
+  |        +--rw address-family    identityref					DONE
+  |        +--ro default-rib?      boolean {multiple-ribs}?			NA
+  |        +--ro routes
+  |        |  +--ro route* []
+  |        |     +--ro route-preference?   route-preference			DONE
+  |        |     +--ro next-hop							DONE
+  |        |     |  +--ro (next-hop-options)
+  |        |     |     +--:(simple-next-hop)
+  |        |     |     |  +--ro outgoing-interface?   if:interface-ref		DONE
+  |        |     |     +--:(special-next-hop)
+  |        |     |     |  +--ro special-next-hop?     enumeration		DONE
+  |        |     |     +--:(next-hop-list)
+  |        |     |        +--ro next-hop-list
+  |        |     |           +--ro next-hop* []
+  |        |     |              +--ro outgoing-interface?   if:interface-ref	DONE
+  |        |     +--ro source-protocol     identityref				DONE
+  |        |     +--ro active?             empty				DONE
+  |        |     +--ro last-updated?       yang:date-and-time			NA
+  |        +---x active-route							NA
+  |        |  +--ro output
+  |        |     +--ro route
+  |        |        +--ro next-hop
+  |        |        |  +--ro (next-hop-options)
+  |        |        |     +--:(simple-next-hop)
+  |        |        |     |  +--ro outgoing-interface?   if:interface-ref
+  |        |        |     +--:(special-next-hop)
+  |        |        |     |  +--ro special-next-hop?     enumeration
+  |        |        |     +--:(next-hop-list)
+  |        |        |        +--ro next-hop-list
+  |        |        |           +--ro next-hop* []
+  |        |        |              +--ro outgoing-interface?   if:interface-ref
+  |        |        +--ro source-protocol    identityref
+  |        |        +--ro active?            empty
+  |        |        +--ro last-updated?      yang:date-and-time
+  |        +--rw description?      string					DONE
+
+module: ietf-ipv4-unicast-routing
+
+  augment /rt:routing/rt:ribs/rt:rib/rt:routes/rt:route:
+    +--ro destination-prefix?   inet:ipv4-prefix				DONE
+  augment /rt:routing/rt:ribs/rt:rib/rt:routes/rt:route/rt:next-hop/rt:next-hop-options/rt:simple-next-hop:
+    +--ro next-hop-address?   inet:ipv4-address					DONE
+  augment /rt:routing/rt:ribs/rt:rib/rt:routes/rt:route/rt:next-hop/rt:next-hop-options/rt:next-hop-list/rt:next-hop-list/rt:next-hop:
+    +--ro address?   inet:ipv4-address						DONE
+  augment /rt:routing/rt:ribs/rt:rib/rt:active-route/rt:input:
+    +---w destination-address?   inet:ipv4-address				NA
+  augment /rt:routing/rt:ribs/rt:rib/rt:active-route/rt:output/rt:route:
+    +-- destination-prefix?   inet:ipv4-prefix					NA
+  augment /rt:routing/rt:ribs/rt:rib/rt:active-route/rt:output/rt:route/rt:next-hop/rt:next-hop-options/rt:simple-next-hop:
+    +-- next-hop-address?   inet:ipv4-address					DONE
+  augment /rt:routing/rt:ribs/rt:rib/rt:active-route/rt:output/rt:route/rt:next-hop/rt:next-hop-options/rt:next-hop-list/rt:next-hop-list/rt:next-hop:
+    +-- next-hop-address?   inet:ipv4-address					DONE
+  augment /rt:routing/rt:control-plane-protocols/rt:control-plane-protocol/rt:static-routes:
+    +--rw ipv4									IN PROGRESS
+       +--rw route* [destination-prefix]
+          +--rw destination-prefix    inet:ipv4-prefix
+          +--rw description?          string
+          +--rw next-hop
+             +--rw (next-hop-options)
+                +--:(simple-next-hop)
+                |  +--rw outgoing-interface?   if:interface-ref
+                |  +--rw next-hop-address?     inet:ipv4-address
+                +--:(special-next-hop)
+                |  +--rw special-next-hop?     enumeration
+                +--:(next-hop-list)
+                   +--rw next-hop-list
+                      +--rw next-hop* [index]
+                         +--rw index                 string
+                         +--rw outgoing-interface?   if:interface-ref
+                         +--rw next-hop-address?     inet:ipv4-address
+
+module: ietf-ipv6-unicast-routing
+
+  augment /rt:routing/rt:ribs/rt:rib/rt:routes/rt:route:
+    +--ro destination-prefix?   inet:ipv6-prefix				DONE
+  augment /rt:routing/rt:ribs/rt:rib/rt:routes/rt:route/rt:next-hop/rt:next-hop-options/rt:simple-next-hop:
+    +--ro next-hop-address?   inet:ipv6-address					DONE
+  augment /rt:routing/rt:ribs/rt:rib/rt:routes/rt:route/rt:next-hop/rt:next-hop-options/rt:next-hop-list/rt:next-hop-list/rt:next-hop:
+    +--ro address?   inet:ipv6-address						DONE
+  augment /rt:routing/rt:ribs/rt:rib/rt:active-route/rt:input:
+    +---w destination-address?   inet:ipv6-address				NA
+  augment /rt:routing/rt:ribs/rt:rib/rt:active-route/rt:output/rt:route:
+    +-- destination-prefix?   inet:ipv6-prefix					NA
+  augment /rt:routing/rt:ribs/rt:rib/rt:active-route/rt:output/rt:route/rt:next-hop/rt:next-hop-options/rt:simple-next-hop:
+    +-- next-hop-address?   inet:ipv6-address					DONE
+  augment /rt:routing/rt:ribs/rt:rib/rt:active-route/rt:output/rt:route/rt:next-hop/rt:next-hop-options/rt:next-hop-list/rt:next-hop-list/rt:next-hop:
+    +-- next-hop-address?   inet:ipv6-address					DONE
+  augment /rt:routing/rt:control-plane-protocols/rt:control-plane-protocol/rt:static-routes:
+    +--rw ipv6									IN PROGRESS
+       +--rw route* [destination-prefix]
+          +--rw destination-prefix    inet:ipv6-prefix
+          +--rw description?          string
+          +--rw next-hop
+             +--rw (next-hop-options)
+                +--:(simple-next-hop)
+                |  +--rw outgoing-interface?   if:interface-ref
+                |  +--rw next-hop-address?     inet:ipv6-address
+                +--:(special-next-hop)
+                |  +--rw special-next-hop?     enumeration
+                +--:(next-hop-list)
+                   +--rw next-hop-list
+                      +--rw next-hop* [index]
+                         +--rw index                 string
+                         +--rw outgoing-interface?   if:interface-ref
+                         +--rw next-hop-address?     inet:ipv6-address
+  augment /if:interfaces/if:interface/ip:ipv6:					NA
+    +--rw ipv6-router-advertisements
+       +--rw send-advertisements?    boolean
+       +--rw max-rtr-adv-interval?   uint16
+       +--rw min-rtr-adv-interval?   uint16
+       +--rw managed-flag?           boolean
+       +--rw other-config-flag?      boolean
+       +--rw link-mtu?               uint32
+       +--rw reachable-time?         uint32
+       +--rw retrans-timer?          uint32
+       +--rw cur-hop-limit?          uint8
+       +--rw default-lifetime?       uint16
+       +--rw prefix-list
+          +--rw prefix* [prefix-spec]
+             +--rw prefix-spec                 inet:ipv6-prefix
+             +--rw (control-adv-prefixes)?
+                +--:(no-advertise)
+                |  +--rw no-advertise?         empty
+                +--:(advertise)
+                   +--rw valid-lifetime?       uint32
+                   +--rw on-link-flag?         boolean
+                   +--rw preferred-lifetime?   uint32
+                   +--rw autonomous-flag?      boolean
+```
 DHCPv6 client
 
 ```
@@ -1067,150 +1188,4 @@
        +--ro lease-ia-na?            -> ../../dhcpv6-client/client-if/ia-na/ia-id {non-temporary-address}?
        +--ro lease-ia-ta?            -> ../../dhcpv6-client/client-if/ia-ta/ia-id {temporary-address}?
        +--ro lease-ia-pd?            -> ../../dhcpv6-client/client-if/ia-pd/ia-id {prefix-delegation}?
-=======
-### Routing plugin
-```
-module: ietf-routing
-  +--rw routing
-  |  +--rw router-id?                 yang:dotted-quad {router-id}?		NA
-  |  +--ro interfaces
-  |  |  +--ro interface*   if:interface-ref					DONE
-  |  +--rw control-plane-protocols
-  |  |  +--rw control-plane-protocol* [type name]
-  |  |     +--rw type             identityref					DONE
-  |  |     +--rw name             string					DONE
-  |  |     +--rw description?     string					DONE
-  |  |     +--rw static-routes							IN PROGRESS
-  |  +--rw ribs
-  |     +--rw rib* [name]
-  |        +--rw name              string					DONE
-  |        +--rw address-family    identityref					DONE
-  |        +--ro default-rib?      boolean {multiple-ribs}?			NA
-  |        +--ro routes
-  |        |  +--ro route* []
-  |        |     +--ro route-preference?   route-preference			DONE
-  |        |     +--ro next-hop							DONE
-  |        |     |  +--ro (next-hop-options)
-  |        |     |     +--:(simple-next-hop)
-  |        |     |     |  +--ro outgoing-interface?   if:interface-ref		DONE
-  |        |     |     +--:(special-next-hop)
-  |        |     |     |  +--ro special-next-hop?     enumeration		DONE
-  |        |     |     +--:(next-hop-list)
-  |        |     |        +--ro next-hop-list
-  |        |     |           +--ro next-hop* []
-  |        |     |              +--ro outgoing-interface?   if:interface-ref	DONE
-  |        |     +--ro source-protocol     identityref				DONE
-  |        |     +--ro active?             empty				DONE
-  |        |     +--ro last-updated?       yang:date-and-time			NA
-  |        +---x active-route							NA
-  |        |  +--ro output
-  |        |     +--ro route
-  |        |        +--ro next-hop
-  |        |        |  +--ro (next-hop-options)
-  |        |        |     +--:(simple-next-hop)
-  |        |        |     |  +--ro outgoing-interface?   if:interface-ref
-  |        |        |     +--:(special-next-hop)
-  |        |        |     |  +--ro special-next-hop?     enumeration
-  |        |        |     +--:(next-hop-list)
-  |        |        |        +--ro next-hop-list
-  |        |        |           +--ro next-hop* []
-  |        |        |              +--ro outgoing-interface?   if:interface-ref
-  |        |        +--ro source-protocol    identityref
-  |        |        +--ro active?            empty
-  |        |        +--ro last-updated?      yang:date-and-time
-  |        +--rw description?      string					DONE
-
-module: ietf-ipv4-unicast-routing
-
-  augment /rt:routing/rt:ribs/rt:rib/rt:routes/rt:route:
-    +--ro destination-prefix?   inet:ipv4-prefix				DONE
-  augment /rt:routing/rt:ribs/rt:rib/rt:routes/rt:route/rt:next-hop/rt:next-hop-options/rt:simple-next-hop:
-    +--ro next-hop-address?   inet:ipv4-address					DONE
-  augment /rt:routing/rt:ribs/rt:rib/rt:routes/rt:route/rt:next-hop/rt:next-hop-options/rt:next-hop-list/rt:next-hop-list/rt:next-hop:
-    +--ro address?   inet:ipv4-address						DONE
-  augment /rt:routing/rt:ribs/rt:rib/rt:active-route/rt:input:
-    +---w destination-address?   inet:ipv4-address				NA
-  augment /rt:routing/rt:ribs/rt:rib/rt:active-route/rt:output/rt:route:
-    +-- destination-prefix?   inet:ipv4-prefix					NA
-  augment /rt:routing/rt:ribs/rt:rib/rt:active-route/rt:output/rt:route/rt:next-hop/rt:next-hop-options/rt:simple-next-hop:
-    +-- next-hop-address?   inet:ipv4-address					DONE
-  augment /rt:routing/rt:ribs/rt:rib/rt:active-route/rt:output/rt:route/rt:next-hop/rt:next-hop-options/rt:next-hop-list/rt:next-hop-list/rt:next-hop:
-    +-- next-hop-address?   inet:ipv4-address					DONE
-  augment /rt:routing/rt:control-plane-protocols/rt:control-plane-protocol/rt:static-routes:
-    +--rw ipv4									IN PROGRESS
-       +--rw route* [destination-prefix]
-          +--rw destination-prefix    inet:ipv4-prefix
-          +--rw description?          string
-          +--rw next-hop
-             +--rw (next-hop-options)
-                +--:(simple-next-hop)
-                |  +--rw outgoing-interface?   if:interface-ref
-                |  +--rw next-hop-address?     inet:ipv4-address
-                +--:(special-next-hop)
-                |  +--rw special-next-hop?     enumeration
-                +--:(next-hop-list)
-                   +--rw next-hop-list
-                      +--rw next-hop* [index]
-                         +--rw index                 string
-                         +--rw outgoing-interface?   if:interface-ref
-                         +--rw next-hop-address?     inet:ipv4-address
-
-module: ietf-ipv6-unicast-routing
-
-  augment /rt:routing/rt:ribs/rt:rib/rt:routes/rt:route:
-    +--ro destination-prefix?   inet:ipv6-prefix				DONE
-  augment /rt:routing/rt:ribs/rt:rib/rt:routes/rt:route/rt:next-hop/rt:next-hop-options/rt:simple-next-hop:
-    +--ro next-hop-address?   inet:ipv6-address					DONE
-  augment /rt:routing/rt:ribs/rt:rib/rt:routes/rt:route/rt:next-hop/rt:next-hop-options/rt:next-hop-list/rt:next-hop-list/rt:next-hop:
-    +--ro address?   inet:ipv6-address						DONE
-  augment /rt:routing/rt:ribs/rt:rib/rt:active-route/rt:input:
-    +---w destination-address?   inet:ipv6-address				NA
-  augment /rt:routing/rt:ribs/rt:rib/rt:active-route/rt:output/rt:route:
-    +-- destination-prefix?   inet:ipv6-prefix					NA
-  augment /rt:routing/rt:ribs/rt:rib/rt:active-route/rt:output/rt:route/rt:next-hop/rt:next-hop-options/rt:simple-next-hop:
-    +-- next-hop-address?   inet:ipv6-address					DONE
-  augment /rt:routing/rt:ribs/rt:rib/rt:active-route/rt:output/rt:route/rt:next-hop/rt:next-hop-options/rt:next-hop-list/rt:next-hop-list/rt:next-hop:
-    +-- next-hop-address?   inet:ipv6-address					DONE
-  augment /rt:routing/rt:control-plane-protocols/rt:control-plane-protocol/rt:static-routes:
-    +--rw ipv6									IN PROGRESS
-       +--rw route* [destination-prefix]
-          +--rw destination-prefix    inet:ipv6-prefix
-          +--rw description?          string
-          +--rw next-hop
-             +--rw (next-hop-options)
-                +--:(simple-next-hop)
-                |  +--rw outgoing-interface?   if:interface-ref
-                |  +--rw next-hop-address?     inet:ipv6-address
-                +--:(special-next-hop)
-                |  +--rw special-next-hop?     enumeration
-                +--:(next-hop-list)
-                   +--rw next-hop-list
-                      +--rw next-hop* [index]
-                         +--rw index                 string
-                         +--rw outgoing-interface?   if:interface-ref
-                         +--rw next-hop-address?     inet:ipv6-address
-  augment /if:interfaces/if:interface/ip:ipv6:					NA
-    +--rw ipv6-router-advertisements
-       +--rw send-advertisements?    boolean
-       +--rw max-rtr-adv-interval?   uint16
-       +--rw min-rtr-adv-interval?   uint16
-       +--rw managed-flag?           boolean
-       +--rw other-config-flag?      boolean
-       +--rw link-mtu?               uint32
-       +--rw reachable-time?         uint32
-       +--rw retrans-timer?          uint32
-       +--rw cur-hop-limit?          uint8
-       +--rw default-lifetime?       uint16
-       +--rw prefix-list
-          +--rw prefix* [prefix-spec]
-             +--rw prefix-spec                 inet:ipv6-prefix
-             +--rw (control-adv-prefixes)?
-                +--:(no-advertise)
-                |  +--rw no-advertise?         empty
-                +--:(advertise)
-                   +--rw valid-lifetime?       uint32
-                   +--rw on-link-flag?         boolean
-                   +--rw preferred-lifetime?   uint32
-                   +--rw autonomous-flag?      boolean
->>>>>>> ec744dbc
 ```